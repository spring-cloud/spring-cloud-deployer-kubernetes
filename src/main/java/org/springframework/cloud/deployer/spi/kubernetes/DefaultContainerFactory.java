/*
 * Copyright 2015-2016 the original author or authors.
 *
 * Licensed under the Apache License, Version 2.0 (the "License");
 * you may not use this file except in compliance with the License.
 * You may obtain a copy of the License at
 *
 *      http://www.apache.org/licenses/LICENSE-2.0
 *
 * Unless required by applicable law or agreed to in writing, software
 * distributed under the License is distributed on an "AS IS" BASIS,
 * WITHOUT WARRANTIES OR CONDITIONS OF ANY KIND, either express or implied.
 * See the License for the specific language governing permissions and
 * limitations under the License.
 */

package org.springframework.cloud.deployer.spi.kubernetes;

import java.io.IOException;
<<<<<<< HEAD
import java.util.*;
import java.util.regex.Matcher;
import java.util.regex.Pattern;
=======
import java.util.ArrayList;
import java.util.HashMap;
import java.util.LinkedList;
import java.util.List;
import java.util.Map;
>>>>>>> 452605d6

import org.apache.commons.logging.Log;
import org.apache.commons.logging.LogFactory;

import io.fabric8.kubernetes.api.model.Container;
import io.fabric8.kubernetes.api.model.ContainerBuilder;
import io.fabric8.kubernetes.api.model.EnvVar;
import io.fabric8.kubernetes.api.model.HTTPGetActionBuilder;
import io.fabric8.kubernetes.api.model.Probe;
import io.fabric8.kubernetes.api.model.ProbeBuilder;

import org.springframework.cloud.deployer.spi.app.AppDeployer;
import org.springframework.cloud.deployer.spi.core.AppDeploymentRequest;
import org.springframework.util.Assert;

/**
 * Create a Kubernetes {@link Container} that will be started as part of a
 * Kubernetes Pod by launching the specified Docker image.
 *
 * @author Florian Rosenberg
 * @author Thomas Risberg
 */
public class DefaultContainerFactory implements ContainerFactory {

	private static Log logger = LogFactory.getLog(DefaultContainerFactory.class);

	private final KubernetesDeployerProperties properties;

	public DefaultContainerFactory(KubernetesDeployerProperties properties) {
		this.properties = properties;
	}

	@Override
	public Container create(String appId, AppDeploymentRequest request, Integer port, Integer instanceIndex) {
		String image = null;
		try {
			image = request.getResource().getURI().getSchemeSpecificPart();
		} catch (IOException e) {
			throw new IllegalArgumentException("Unable to get URI for " + request.getResource(), e);
		}
		logger.info("Using Docker image: " + image);

		Map<String, String> envVarsMap = new HashMap<>();
		for (String envVar : properties.getEnvironmentVariables()) {
			String[] strings = envVar.split("=", 2);
			Assert.isTrue(strings.length == 2, "Invalid environment variable declared: " + envVar);
			envVarsMap.put(strings[0], strings[1]);
		}
		//Create EnvVar entries for additional variables set at the app level
		//For instance, this may be used to set JAVA_OPTS independently for each app if the base container
		//image supports it.
		envVarsMap.putAll(getAppEnvironmentVariables(request));

		String appInstanceId = instanceIndex == null ? appId : appId + "-" + instanceIndex;

		List<EnvVar> envVars = new ArrayList<>();
		for (Map.Entry<String, String> e : envVarsMap.entrySet()) {
			envVars.add(new EnvVar(e.getKey(), e.getValue(), null));
		}
		if (instanceIndex != null) {
			envVars.add(new EnvVar(AppDeployer.INSTANCE_INDEX_PROPERTY_KEY, instanceIndex.toString(), null));
		}

<<<<<<< HEAD
		//Create EnvVar entries for additional variables set at the app level
		//For instance, this may be used to set JAVA_OPTS independently for each app if the base container
		//image supports it.
		envVars.addAll(getAppEnvironmentVariables(request));

		String appInstanceId = instanceIndex == null ? appId : appId + "-" + instanceIndex;

=======
>>>>>>> 452605d6
		ContainerBuilder container = new ContainerBuilder();
		container.withName(appInstanceId)
				.withImage(image)
				.withEnv(envVars)
				.withArgs(createCommandArgs(request));

		if (port != null) {
			container.addNewPort()
					.withContainerPort(port)
					.endPort()
					.withReadinessProbe(
							createProbe(port, properties.getReadinessProbePath(), properties.getReadinessProbeTimeout(),
									properties.getReadinessProbeDelay(), properties.getReadinessProbePeriod()))
					.withLivenessProbe(
							createProbe(port, properties.getLivenessProbePath(), properties.getLivenessProbeTimeout(),
									properties.getLivenessProbeDelay(), properties.getLivenessProbePeriod()));
		}

		//Add additional specified ports.  Further work is needed to add probe customization for each port.
		List<Integer> additionalPorts = getContainerPorts(request);
		if(!additionalPorts.isEmpty()) {
			for (Integer containerPort : additionalPorts) {
				container.addNewPort()
						.withContainerPort(containerPort)
						.endPort();
			}
		}

		//Override the containers default entry point with one specified during the app deployment
		List<String> containerCommands = getContainerCommands(request);
		if(!containerCommands.isEmpty()) {
			container.withCommand(containerCommands);
		}

		return container.build();
	}

	/**
	 * Create a readiness probe for the /health endpoint exposed by each module.
	 */
	protected Probe createProbe(Integer externalPort, String endpoint, int timeout, int initialDelay, int period) {
		return new ProbeBuilder()
				.withHttpGet(
						new HTTPGetActionBuilder()
								.withPath(endpoint)
								.withNewPort(externalPort)
								.build()
				)
				.withTimeoutSeconds(timeout)
				.withInitialDelaySeconds(initialDelay)
				.withPeriodSeconds(period)
				.build();
	}

	/**
	 * Create command arguments
	 */
	protected List<String> createCommandArgs(AppDeploymentRequest request) {
		List<String> cmdArgs = new LinkedList<String>();
		// add properties from deployment request
		Map<String, String> args = request.getDefinition().getProperties();
		for (Map.Entry<String, String> entry : args.entrySet()) {
			cmdArgs.add(String.format("--%s=%s", entry.getKey(), entry.getValue()));
		}
		// add provided command line args
		cmdArgs.addAll(request.getCommandlineArguments());
		logger.debug("Using command args: " + cmdArgs);
		return cmdArgs;
	}

	/**
<<<<<<< HEAD
	 * The list represents a single command with many arguments.
	 *
	 * @param request AppDeploymentRequest - used to gather application overridden
	 * container command
	 * @return a list of strings that represents the command and any arguments for that command
	 */
	private List<String> getContainerCommands(AppDeploymentRequest request) {
		List<String> containerCommandList = new ArrayList<>();
		String containerCommands = request.getDeploymentProperties()
				.get("spring.cloud.deployer.kubernetes.containerCommand");
		if (containerCommands != null) {
			String[] containerCommandSplit = containerCommands.split(",");
			for (String containerCommand : containerCommandSplit) {
				logger.info("Adding container commands from AppDeploymentRequest: "
						+ containerCommand);
				containerCommandList.add(containerCommand.trim());
			}
		}
		return containerCommandList;
	}

	/**
	 * @param request AppDeploymentRequest - used to gather additional container ports
	 * @return a list of Integers to add to the container
	 */
	private List<Integer> getContainerPorts(AppDeploymentRequest request) {
		List<Integer> containerPortList = new ArrayList<>();
		String containerPorts = request.getDeploymentProperties()
				.get("spring.cloud.deployer.kubernetes.containerPorts");
		if (containerPorts != null) {
			String[] containerPortSplit = containerPorts.split(",");
			for (String containerPort : containerPortSplit) {
				logger.info("Adding container ports from AppDeploymentRequest: "
						+ containerPort);
				try {
					Integer port = Integer.parseInt(containerPort.trim());
					containerPortList.add(port);
				} catch (NumberFormatException e) {
					logger.info("Value is not a valid port number.");
				}
			}
		}
		return containerPortList;
	}

	/**
=======
>>>>>>> 452605d6
	 *
	 * @param request AppDeploymentRequest - used to gather application specific
	 * environment variables
	 * @return a List of EnvVar objects for app specific environment settings
	 */
<<<<<<< HEAD
	private List<EnvVar> getAppEnvironmentVariables(AppDeploymentRequest request) {
		List<EnvVar> appEnvVarList = new ArrayList<>();
=======
	private Map<String, String> getAppEnvironmentVariables(AppDeploymentRequest request) {
		Map<String, String> appEnvVarMap = new HashMap<>();
>>>>>>> 452605d6
		String appEnvVar = request.getDeploymentProperties()
				.get("spring.cloud.deployer.kubernetes.environmentVariables");
		if (appEnvVar != null) {
			String[] appEnvVars = appEnvVar.split(",");
			for (String envVar : appEnvVars) {
				logger.info("Adding environment variable from AppDeploymentRequest: "
						+ envVar);
				String[] strings = envVar.split("=", 2);
				Assert.isTrue(strings.length == 2,
						"Invalid environment variable declared: " + envVar);
<<<<<<< HEAD
				appEnvVarList.add(new EnvVar(strings[0], strings[1], null));
			}
		}
		return appEnvVarList;
=======
				appEnvVarMap.put(strings[0], strings[1]);
			}
		}
		return appEnvVarMap;
>>>>>>> 452605d6
	}

}<|MERGE_RESOLUTION|>--- conflicted
+++ resolved
@@ -17,17 +17,14 @@
 package org.springframework.cloud.deployer.spi.kubernetes;
 
 import java.io.IOException;
-<<<<<<< HEAD
-import java.util.*;
-import java.util.regex.Matcher;
-import java.util.regex.Pattern;
-=======
 import java.util.ArrayList;
 import java.util.HashMap;
 import java.util.LinkedList;
 import java.util.List;
 import java.util.Map;
->>>>>>> 452605d6
+import java.util.*;
+import java.util.regex.Matcher;
+import java.util.regex.Pattern;
 
 import org.apache.commons.logging.Log;
 import org.apache.commons.logging.LogFactory;
@@ -91,22 +88,11 @@
 			envVars.add(new EnvVar(AppDeployer.INSTANCE_INDEX_PROPERTY_KEY, instanceIndex.toString(), null));
 		}
 
-<<<<<<< HEAD
-		//Create EnvVar entries for additional variables set at the app level
-		//For instance, this may be used to set JAVA_OPTS independently for each app if the base container
-		//image supports it.
-		envVars.addAll(getAppEnvironmentVariables(request));
-
-		String appInstanceId = instanceIndex == null ? appId : appId + "-" + instanceIndex;
-
-=======
->>>>>>> 452605d6
 		ContainerBuilder container = new ContainerBuilder();
 		container.withName(appInstanceId)
 				.withImage(image)
 				.withEnv(envVars)
 				.withArgs(createCommandArgs(request));
-
 		if (port != null) {
 			container.addNewPort()
 					.withContainerPort(port)
@@ -171,68 +157,60 @@
 		return cmdArgs;
 	}
 
-	/**
-<<<<<<< HEAD
-	 * The list represents a single command with many arguments.
-	 *
-	 * @param request AppDeploymentRequest - used to gather application overridden
-	 * container command
-	 * @return a list of strings that represents the command and any arguments for that command
-	 */
-	private List<String> getContainerCommands(AppDeploymentRequest request) {
-		List<String> containerCommandList = new ArrayList<>();
-		String containerCommands = request.getDeploymentProperties()
-				.get("spring.cloud.deployer.kubernetes.containerCommand");
-		if (containerCommands != null) {
-			String[] containerCommandSplit = containerCommands.split(",");
-			for (String containerCommand : containerCommandSplit) {
-				logger.info("Adding container commands from AppDeploymentRequest: "
-						+ containerCommand);
-				containerCommandList.add(containerCommand.trim());
-			}
-		}
-		return containerCommandList;
-	}
-
-	/**
-	 * @param request AppDeploymentRequest - used to gather additional container ports
-	 * @return a list of Integers to add to the container
-	 */
-	private List<Integer> getContainerPorts(AppDeploymentRequest request) {
-		List<Integer> containerPortList = new ArrayList<>();
-		String containerPorts = request.getDeploymentProperties()
-				.get("spring.cloud.deployer.kubernetes.containerPorts");
-		if (containerPorts != null) {
-			String[] containerPortSplit = containerPorts.split(",");
-			for (String containerPort : containerPortSplit) {
-				logger.info("Adding container ports from AppDeploymentRequest: "
-						+ containerPort);
-				try {
-					Integer port = Integer.parseInt(containerPort.trim());
-					containerPortList.add(port);
-				} catch (NumberFormatException e) {
-					logger.info("Value is not a valid port number.");
-				}
-			}
-		}
-		return containerPortList;
-	}
-
-	/**
-=======
->>>>>>> 452605d6
+    /**
+     * The list represents a single command with many arguments.
+     *
+     * @param request AppDeploymentRequest - used to gather application overridden
+     * container command
+     * @return a list of strings that represents the command and any arguments for that command
+     */
+    private List<String> getContainerCommands(AppDeploymentRequest request) {
+        List<String> containerCommandList = new ArrayList<>();
+        String containerCommands = request.getDeploymentProperties()
+                .get("spring.cloud.deployer.kubernetes.containerCommand");
+        if (containerCommands != null) {
+            String[] containerCommandSplit = containerCommands.split(",");
+            for (String containerCommand : containerCommandSplit) {
+                logger.info("Adding container commands from AppDeploymentRequest: "
+                        + containerCommand);
+                containerCommandList.add(containerCommand.trim());
+            }
+        }
+        return containerCommandList;
+    }
+
+    /**
+     * @param request AppDeploymentRequest - used to gather additional container ports
+     * @return a list of Integers to add to the container
+     */
+    private List<Integer> getContainerPorts(AppDeploymentRequest request) {
+        List<Integer> containerPortList = new ArrayList<>();
+        String containerPorts = request.getDeploymentProperties()
+                .get("spring.cloud.deployer.kubernetes.containerPorts");
+        if (containerPorts != null) {
+            String[] containerPortSplit = containerPorts.split(",");
+            for (String containerPort : containerPortSplit) {
+                logger.info("Adding container ports from AppDeploymentRequest: "
+                        + containerPort);
+                try {
+                    Integer port = Integer.parseInt(containerPort.trim());
+                    containerPortList.add(port);
+                } catch (NumberFormatException e) {
+                    logger.info("Value is not a valid port number.");
+                }
+            }
+        }
+        return containerPortList;
+    }
+
+    /**
 	 *
 	 * @param request AppDeploymentRequest - used to gather application specific
 	 * environment variables
 	 * @return a List of EnvVar objects for app specific environment settings
 	 */
-<<<<<<< HEAD
-	private List<EnvVar> getAppEnvironmentVariables(AppDeploymentRequest request) {
-		List<EnvVar> appEnvVarList = new ArrayList<>();
-=======
 	private Map<String, String> getAppEnvironmentVariables(AppDeploymentRequest request) {
 		Map<String, String> appEnvVarMap = new HashMap<>();
->>>>>>> 452605d6
 		String appEnvVar = request.getDeploymentProperties()
 				.get("spring.cloud.deployer.kubernetes.environmentVariables");
 		if (appEnvVar != null) {
@@ -243,17 +221,10 @@
 				String[] strings = envVar.split("=", 2);
 				Assert.isTrue(strings.length == 2,
 						"Invalid environment variable declared: " + envVar);
-<<<<<<< HEAD
-				appEnvVarList.add(new EnvVar(strings[0], strings[1], null));
-			}
-		}
-		return appEnvVarList;
-=======
 				appEnvVarMap.put(strings[0], strings[1]);
 			}
 		}
 		return appEnvVarMap;
->>>>>>> 452605d6
 	}
 
 }