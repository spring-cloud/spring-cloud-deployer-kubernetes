--- conflicted
+++ resolved
@@ -80,7 +80,7 @@
 			Map<String, String> podLabelMap = new HashMap<>();
 			podLabelMap.put("task-name", request.getDefinition().getName());
 			podLabelMap.put(SPRING_MARKER_KEY, SPRING_MARKER_VALUE);
-			PodSpec podSpec = createPodSpec(appId, request, null, true);
+			PodSpec podSpec = createPodSpec(appId, request,true);
 			if (properties.isCreateJob()){
 				launchJob(appId, podSpec, podLabelMap, idMap);
 			} else {
@@ -155,15 +155,7 @@
 		return deploymentId.replace('.', '-').toLowerCase();
 	}
 
-<<<<<<< HEAD
 	private void launchPod(String appId, PodSpec podSpec, Map<String, String> labelMap, Map<String, String> idMap) {
-=======
-	private void createPod(String appId, AppDeploymentRequest request, Map<String, String> idMap) {
-		Map<String, String> podLabelMap = new HashMap<>();
-		podLabelMap.put("task-name", request.getDefinition().getName());
-		podLabelMap.put(SPRING_MARKER_KEY, SPRING_MARKER_VALUE);
-		PodSpec spec = createPodSpec(appId, request, null, true);
->>>>>>> 75be433b
 		client.pods()
 				.inNamespace(client.getNamespace()).createNew()
 				.withNewMetadata()
