--- conflicted
+++ resolved
@@ -26,7 +26,6 @@
 import java.util.regex.Matcher;
 import java.util.regex.Pattern;
 import java.util.stream.Collectors;
-import java.util.stream.Stream;
 
 import io.fabric8.kubernetes.api.model.Affinity;
 import io.fabric8.kubernetes.api.model.AffinityBuilder;
@@ -417,36 +416,6 @@
 					.withRunAsUser(deployerProperties.getPodSecurityContext().getRunAsUser())
 					.withFsGroup(deployerProperties.getPodSecurityContext().getFsGroup())
 					.withSupplementalGroups(deployerProperties.getPodSecurityContext().getSupplementalGroups())
-<<<<<<< HEAD
-					.build();
-		}
-		else {
-			String runAsUser = PropertyParserUtils.getDeploymentPropertyValue(kubernetesDeployerProperties,
-					this.propertyPrefix + ".podSecurityContext.runAsUser");
-
-			String fsGroup = PropertyParserUtils.getDeploymentPropertyValue(kubernetesDeployerProperties,
-					this.propertyPrefix + ".podSecurityContext.fsGroup");
-
-			String supplementalGroups = PropertyParserUtils.getDeploymentPropertyValue(kubernetesDeployerProperties,
-					this.propertyPrefix + ".podSecurityContext.supplementalGroups");
-
-			if (StringUtils.hasText(runAsUser) && StringUtils.hasText(fsGroup) && StringUtils.hasText(supplementalGroups)) {
-				podSecurityContext = new PodSecurityContextBuilder()
-						.withRunAsUser(Long.valueOf(runAsUser))
-						.withFsGroup(Long.valueOf(fsGroup))
-						.withSupplementalGroups(Stream.of(supplementalGroups.replaceAll("\\[|\\]", "").split(",")).map(Long::valueOf).collect(Collectors.toList()))
-						.build();
-			}
-			else if (this.properties.getPodSecurityContext() != null) {
-				podSecurityContext = new PodSecurityContextBuilder()
-						.withRunAsUser(this.properties.getPodSecurityContext().getRunAsUser())
-						.withFsGroup(this.properties.getPodSecurityContext().getFsGroup())
-						.withSupplementalGroups(this.properties.getPodSecurityContext().getSupplementalGroups())
-						.build();
-			}
-		}
-
-=======
 					.build();
 		} else if (this.properties.getPodSecurityContext() != null ) {
 			podSecurityContext = new PodSecurityContextBuilder()
@@ -455,7 +424,6 @@
 					.withSupplementalGroups(this.properties.getPodSecurityContext().getSupplementalGroups())
 					.build();
 		}
->>>>>>> 6c283734
 		return podSecurityContext;
 	}
 
